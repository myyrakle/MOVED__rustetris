use std::collections::VecDeque;

use crate::game::{
    valid_mino, valid_tspin, BagType, ClearInfo, GameRecord, MinoShape, Point, SpinType, TetrisBoard, TetrisCell,
};

use crate::js_bind::write_text::write_text;
use crate::options::game_option::GameOption;
use crate::util::{random, rotate_left, rotate_right, KICK_INDEX_3BY3, KICK_INDEX_I};

use super::{calculate_score, Mino};

#[derive(Debug)]
pub struct GameInfo {
    pub record: GameRecord,

    pub on_play: bool,                   //게임 진행중 여부
    pub current_position: Point,         //현재 미노 좌표
    pub current_mino: Option<MinoShape>, //현재 미노 형태

    pub freezed: bool, //현재 미노가 보드에 붙었는지?
    pub lose: bool,    //현재 게임 오버 여부

    pub next_count: i32,          // 넥스트 개수
    pub bag: VecDeque<MinoShape>, // 현재 가방

    pub tetris_board: TetrisBoard, //테트리스 보드

    pub render_interval: u64, //렌더링 시간간격(밀리초)
    pub tick_interval: u64,   //틱당 시간간격(밀리초)

    pub bag_mode: BagType, //가방 순환 규칙 사용여부 (false면 완전 랜덤. true면 한 묶음에서 랜덤)
    pub mino_list: Vec<MinoShape>, //미노 리스트

    pub hold: Option<MinoShape>, // 홀드한 미노
    pub hold_used: bool,         // 현재 홀드 사용권을 소모했는지 여부

    pub combo: Option<u32>, // 현재 콤보 (제로콤보는 None, 지웠을 경우 0부터 시작)
    pub back2back: Option<u32>, // 현재 백투백 스택 (제로는 None, 지웠을 경우 0부터 시작)

    pub message: Option<String>, // 렌더링할 메세지

    pub in_spin: SpinType, // 현재 스핀 상태 확인
}

impl GameInfo {
    pub fn with_option(option: GameOption) -> Self {
        let column_count = option.column_count;
        let row_count = option.row_count;
        let board_height = option.board_height;
        let board_width = option.board_width;
        let bag_mode = option.bag_mode;
        let tetris_board = TetrisBoard {
            cells: vec![vec![TetrisCell::Empty; column_count as usize]; row_count as usize],
            column_count,
            row_count,
            board_height,
            board_width,
        };

        let mino_list = vec![
            MinoShape::I,
            MinoShape::L,
            MinoShape::J,
            MinoShape::S,
            MinoShape::Z,
            MinoShape::O,
            MinoShape::T,
        ];

        Self {
            record: Default::default(),
            render_interval: 200,
            tick_interval: 1000,
            current_position: Default::default(),
            current_mino: None,
            freezed: false,
            next_count: 5,
            bag: VecDeque::new(),
            tetris_board,
            on_play: false,
            lose: false,
            bag_mode,
            mino_list,
            hold: None,
            hold_used: false,
            back2back: None,
            combo: None,
            message: None,
            in_spin: SpinType::None,
        }
    }

    // 가방에서 미노를 새로 가져옴.
    pub fn get_mino(&mut self) -> MinoShape {
        // 현재 가방이 비어있거나, 개수가 모자란다면 충전
        self.manage_bag();
        let mino = self.bag.pop_front().unwrap();
        self.manage_bag();
        mino
    }

    // 가방이 비어있을 경우 충전
    pub fn manage_bag(&mut self) {
        if self.bag.len() <= self.next_count as usize {
            self.fill_bag();
        }
    }

    // 현재 가방 채움
    fn fill_bag(&mut self) -> Option<()> {
        match self.bag_mode {
            BagType::SevenBag => {
                let mut new_bag = random::shuffle(&self.mino_list).collect();
                self.bag.append(&mut new_bag);
            }
            BagType::NoBag => {
                let mut new_bag = (0..self.mino_list.len())
                    .map(|_| random::random_select(&self.mino_list))
                    .collect();
                self.bag.append(&mut new_bag);
            }
        }

        Some(())
    }

    // 지울 줄이 있을 경우 줄을 지움
    fn clear_line(&mut self) -> ClearInfo {
        let mut line = 0;
        // 스핀 여부 반환
        // 지운 줄 수 반환
        for y in (0..self.tetris_board.row_count).into_iter() {
            let row: &Vec<TetrisCell> = &self.tetris_board.cells[y as usize];

            if row.iter().all(|e| e != &TetrisCell::Empty) {
                line += 1;
                for e in (0..=y).into_iter().rev() {
                    if e == 0 {
                        for cell in &mut self.tetris_board.cells[e as usize] {
                            *cell = TetrisCell::Empty
                        }
                    } else {
                        self.tetris_board.cells[e as usize] =
                            self.tetris_board.cells[(e - 1) as usize].clone()
                    }
                }
            }
        }

        let is_perfect = self.tetris_board.unfold().iter().all(|e| e == &0);

        if line > 0 {
            let mut is_back2back = false;

            match self.combo {
                Some(combo) => {
                    self.combo = Some(combo + 1);

                    match line {
                        1..=3 => {
                            self.message = None;
                        }
                        4 => {
                            self.message = Some("Quad".into());
                        }
                        _ => {}
                    }
                }
                None => {
                    self.combo = Some(0);

                    match line {
                        1..=3 => {
                            self.message = None;
                        }
                        4 => {
                            self.message = Some("Quad".into());
                            self.record.quad += 1;
                            is_back2back = true
                        }
                        _ => {}
                    }
                }
            }

            match self.in_spin {
                SpinType::TSpin => {
                    is_back2back = true;

                    match line {
                        1 => self.message = Some("T-Spin Single".into()),
                        2 => self.message = Some("T-Spin Double".into()),
                        3 => self.message = Some("T-Spin Triple".into()),
                        _ => {}
                    }
                }
<<<<<<< HEAD
                SpinType::Mini => {
                    is_back2back = true;

                    match line {
                        1 => self.message = Some("T-Spin Single mini".into()),
                        2 => self.message = Some("T-Spin Double mini".into()),
                        3 => self.message = Some("T-Spin Triple mini".into()),
                        _ => {}
                    }
                }
=======
                SpinType::Spin => {}
                SpinType::Mini => {}
>>>>>>> f66a7e17
                SpinType::None => {}
            }

            if is_back2back {
                match self.back2back {
                    Some(back2back) => {
                        self.back2back = Some(back2back + 1);
                    }
                    None => {
                        self.back2back = Some(0);
                    }
                }
            } else {
                self.back2back = None;
            }

            if is_perfect {
                self.record.perfect_clear += 1;
                self.message = Some("Perfect Clear".into())
            }
        } else {
            self.combo = None;
        }

        let score = calculate_score(line, is_perfect, self.combo, SpinType::None, self.back2back);
        self.record.score += score;

        self.after_clear();

        ClearInfo {
            line,
            spin: SpinType::None,
            is_perfect,
        }
    }

    // 현재 미노를 고정
    fn fix_current_mino(&mut self) {
        if let Some(current_mino) = self.current_mino {
            // 블럭 고정 후 현재 미노에서 제거
            self.tetris_board
                .write_current_mino(current_mino.cells, self.current_position);
            self.current_mino = None;

            self.hold_used = false;
        }
    }

    // clear 처리 후에 트리거 (줄이 지워지는지 여부와 별개)
    fn after_clear(&mut self) {
        self.in_spin = SpinType::None;
    }

    // 한칸 내려간 후에 트리거
    fn after_down(&mut self) {
        self.in_spin = SpinType::None;
    }

    // 한칸씩 아래로 내려가는 중력 동작
    pub fn tick(&mut self) {
        if !self.on_play {
            return;
        }

        let current_mino = self.current_mino;

        match current_mino {
            Some(current_mino) => {
                let current_position = self.current_position;
                let next_position = current_position.add_y(1);

                if !valid_mino(&self.tetris_board, &current_mino.cells, next_position) {
                    self.fix_current_mino();
                    self.clear_line();
                } else {
                    self.current_position = next_position;
                    self.after_down();
                }
            }
            None => {
                let mino = self.get_mino();
                self.current_mino = Some(mino);

                let point = Point::start_point(self.tetris_board.column_count);
                self.current_position = point;

                if !valid_mino(&self.tetris_board, &mino.cells, point) {
                    // 패배 처리
                    self.game_over();
                }
            }
        }
    }

    // 왼쪽 이동
    pub fn left_move(&mut self) {
        if let Some(current_mino) = self.current_mino {
            let next_position = self.current_position.clone().add_x(-1);

            if valid_mino(&self.tetris_board, &current_mino.cells, next_position) {
                self.current_position = next_position;
            }
        }
    }

    // 오른쪽 이동
    pub fn right_move(&mut self) {
        if let Some(current_mino) = self.current_mino {
            let next_position = self.current_position.clone().add_x(1);

            if valid_mino(&self.tetris_board, &current_mino.cells, next_position) {
                self.current_position = next_position;
            }
        }
    }

    // 왼쪽 회전 (반시계방향)
    pub fn left_rotate(&mut self) {
        if let Some(current_mino) = &mut self.current_mino {
            if current_mino.mino == Mino::O {
                return;
            }

            let real_length = if current_mino.mino == Mino::I { 4 } else { 3 };
            let mut next_shape = current_mino.cells.clone();

            rotate_left(&mut next_shape, real_length);
            if valid_mino(&self.tetris_board, &next_shape, self.current_position) {
                current_mino.rotation_count = (current_mino.rotation_count + 3) % 4;
                current_mino.cells = next_shape;
                if current_mino.mino == Mino::T {
                    self.in_spin = valid_tspin(&self.tetris_board, &current_mino, self.current_position, 0); 
                }
            } else {
                for i in 0..4 {
                    let mut next_position = self.current_position.clone();
                    if real_length == 3 {
                        next_position = next_position.move_xy(
                            KICK_INDEX_3BY3[4 + current_mino.rotation_count][i][0],
                            -KICK_INDEX_3BY3[4 + current_mino.rotation_count][i][1],
                        ); // 4, 5, 6, 7 => 03, 10, 21, 32
                    } else if real_length == 4 {
                        next_position = next_position.move_xy(
                            KICK_INDEX_I[4 + current_mino.rotation_count][i][0],
                            -KICK_INDEX_I[4 + current_mino.rotation_count][i][1],
                        );
                    }
                    if valid_mino(&self.tetris_board, &next_shape, next_position) {
                        current_mino.rotation_count = (current_mino.rotation_count + 3) % 4;
                        self.current_position = next_position;
                        current_mino.cells = next_shape;

                        if current_mino.mino == Mino::T {
                            self.in_spin = valid_tspin(&self.tetris_board, &current_mino, next_position, i); 
                        }

                        break;
                    }
                }
            }
        }
    }

    // 오른쪽 회전 (시계방향)
    pub fn right_rotate(&mut self) {
        if let Some(current_mino) = &mut self.current_mino {
            if current_mino.mino == Mino::O {
                return;
            }

            let real_length = if current_mino.mino == Mino::I { 4 } else { 3 };

            let mut next_shape = current_mino.cells.clone();
            rotate_right(&mut next_shape, real_length);
            if valid_mino(&self.tetris_board, &next_shape, self.current_position) {
                current_mino.rotation_count = (current_mino.rotation_count + 1) % 4;
                current_mino.cells = next_shape;
                if current_mino.mino == Mino::T {
                    self.in_spin = valid_tspin(&self.tetris_board, &current_mino, self.current_position, 0); 
                }

            } else {
                for i in 0..4 {
                    let mut next_position = self.current_position.clone();
                    if real_length == 3 {
                        next_position = next_position.move_xy(
                            KICK_INDEX_3BY3[0 + current_mino.rotation_count][i][0],
                            -KICK_INDEX_3BY3[0 + current_mino.rotation_count][i][1],
                        ); // 0, 1, 2, 3 => 01, 12, 23, 30
                    } else if real_length == 4 {
                        next_position = next_position.move_xy(
                            KICK_INDEX_I[0 + current_mino.rotation_count][i][0],
                            -KICK_INDEX_I[0 + current_mino.rotation_count][i][1],
                        );
                    }
                    if valid_mino(&self.tetris_board, &next_shape, next_position) {
                        current_mino.rotation_count = (current_mino.rotation_count + 1) % 4;
                        self.current_position = next_position;
                        current_mino.cells = next_shape;
                        if current_mino.mino == Mino::T {
                            self.in_spin = valid_tspin(&self.tetris_board, &current_mino, next_position, i); 
                        }

                        break;
                    }
                }
            }
        }
    }

    // 소프트드랍
    pub fn soft_drop(&mut self) {
        self.tick();
    }

    // 하드드랍될 위치 획득
    pub fn get_hard_drop_position(&self) -> Option<Point> {
        match self.current_mino {
            Some(current_mino) => {
                let current_position = self.current_position;
                let mut next_position = current_position.add_y(1);
                loop {
                    if !valid_mino(&self.tetris_board, &current_mino.cells, next_position) {
                        next_position = next_position.add_y(-1);
                        break;
                    } else {
                        next_position = next_position.add_y(1);
                    }
                }

                Some(next_position)
            }
            None => None,
        }
    }

    // 하드드랍 동작
    pub fn hard_drop(&mut self) {
        let position = self.get_hard_drop_position();

        match position {
            Some(position) => {
                self.current_position = position;

                self.fix_current_mino();

                self.clear_line();

                self.tick();
            }
            None => {}
        }
    }

    // 미노 홀드
    pub fn hold(&mut self) {
        if !self.hold_used {
            match self.hold {
                Some(hold) => {
                    let temp = self.current_mino;
                    self.current_mino = Some(hold);
                    self.hold = temp;
                }
                None => {
                    self.hold = self.current_mino;
                    self.current_mino = None;
                    self.fill_bag();
                }
            }

            self.hold_used = true;

            self.tick();
        }
    }

    // 180도 회전
    pub fn double_rotate(&mut self) {
        if let Some(current_mino) = &mut self.current_mino {
            if current_mino.mino == Mino::O {
                return;
            }

            let real_length = if current_mino.mino == Mino::I { 4 } else { 3 };

            let mut next_shape = current_mino.cells.clone();
            rotate_right(&mut next_shape, real_length);
            rotate_right(&mut next_shape, real_length);

            if valid_mino(
                &self.tetris_board,
                &current_mino.cells,
                self.current_position,
            ) {
                current_mino.cells = next_shape;
            }
        }
    }

    // 게임오버
    fn game_over(&mut self) {
        self.on_play = false;
        self.lose = true;
        self.current_mino = None;
        write_text("message", "Game Over".into());
    }
}<|MERGE_RESOLUTION|>--- conflicted
+++ resolved
@@ -1,7 +1,8 @@
 use std::collections::VecDeque;
 
 use crate::game::{
-    valid_mino, valid_tspin, BagType, ClearInfo, GameRecord, MinoShape, Point, SpinType, TetrisBoard, TetrisCell,
+    valid_mino, valid_tspin, BagType, ClearInfo, GameRecord, MinoShape, Point, SpinType,
+    TetrisBoard, TetrisCell,
 };
 
 use crate::js_bind::write_text::write_text;
@@ -195,7 +196,7 @@
                         _ => {}
                     }
                 }
-<<<<<<< HEAD
+                SpinType::Spin => {}
                 SpinType::Mini => {
                     is_back2back = true;
 
@@ -206,10 +207,6 @@
                         _ => {}
                     }
                 }
-=======
-                SpinType::Spin => {}
-                SpinType::Mini => {}
->>>>>>> f66a7e17
                 SpinType::None => {}
             }
 
@@ -341,7 +338,8 @@
                 current_mino.rotation_count = (current_mino.rotation_count + 3) % 4;
                 current_mino.cells = next_shape;
                 if current_mino.mino == Mino::T {
-                    self.in_spin = valid_tspin(&self.tetris_board, &current_mino, self.current_position, 0); 
+                    self.in_spin =
+                        valid_tspin(&self.tetris_board, &current_mino, self.current_position, 0);
                 }
             } else {
                 for i in 0..4 {
@@ -363,7 +361,8 @@
                         current_mino.cells = next_shape;
 
                         if current_mino.mino == Mino::T {
-                            self.in_spin = valid_tspin(&self.tetris_board, &current_mino, next_position, i); 
+                            self.in_spin =
+                                valid_tspin(&self.tetris_board, &current_mino, next_position, i);
                         }
 
                         break;
@@ -388,9 +387,9 @@
                 current_mino.rotation_count = (current_mino.rotation_count + 1) % 4;
                 current_mino.cells = next_shape;
                 if current_mino.mino == Mino::T {
-                    self.in_spin = valid_tspin(&self.tetris_board, &current_mino, self.current_position, 0); 
-                }
-
+                    self.in_spin =
+                        valid_tspin(&self.tetris_board, &current_mino, self.current_position, 0);
+                }
             } else {
                 for i in 0..4 {
                     let mut next_position = self.current_position.clone();
@@ -410,7 +409,8 @@
                         self.current_position = next_position;
                         current_mino.cells = next_shape;
                         if current_mino.mino == Mino::T {
-                            self.in_spin = valid_tspin(&self.tetris_board, &current_mino, next_position, i); 
+                            self.in_spin =
+                                valid_tspin(&self.tetris_board, &current_mino, next_position, i);
                         }
 
                         break;
